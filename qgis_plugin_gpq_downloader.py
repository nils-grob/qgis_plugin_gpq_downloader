--- conflicted
+++ resolved
@@ -8,7 +8,7 @@
 from qgis.PyQt.QtCore import pyqtSignal, QObject, Qt, QThread
 from qgis.core import (
     QgsProject, QgsRectangle, QgsVectorLayer, 
-    QgsCoordinateReferenceSystem, QgsCoordinateTransform, QgsSettings
+    QgsCoordinateReferenceSystem, QgsCoordinateTransform, QgsSettings, QgsSettings
 )
 import os
 import datetime
@@ -141,10 +141,8 @@
         self.iface = iface
         self.validation_results = validation_results
         self.killed = False
-<<<<<<< HEAD
         self.layer_name = layer_name
-=======
->>>>>>> 5449da74
+        self.size_warning_accepted = False  # Ensure this is False on initialization
         self.size_warning_accepted = False  # Ensure this is False on initialization
 
     def get_bbox_info_from_metadata(self, conn):
@@ -197,7 +195,6 @@
                 # Install and load the spatial extension
                 self.progress.emit(f"Loading spatial extension for{layer_info}...")
 
-<<<<<<< HEAD
                 if self.output_file.lower().endswith('.duckdb'):
                     conn = duckdb.connect(self.output_file)  # Connect directly to output file
                 else:
@@ -242,20 +239,6 @@
                         select_query = f'SELECT "names"."primary" as name,{", ".join(columns)}'
                     else:
                         select_query = f'SELECT {", ".join(columns)}'
-=======
-            # Get schema early as we need it for both column names and bbox check
-            schema_query = f"DESCRIBE SELECT * FROM read_parquet('{self.dataset_url}')"
-            schema_result = conn.execute(schema_query).fetchall()
-            self.validation_results['schema'] = schema_result
-
-            table_name = "download_data" # TODO: Better name, in line with user selected name
-
-            self.progress.emit("Preparing query...")
-            select_query = "SELECT *"
-            if not self.output_file.endswith(".parquet"):
-                # Construct the SELECT clause with array conversion to strings
-                columns = self.process_schema_columns(schema_result)
->>>>>>> 5449da74
 
                 # Construct WHERE clause based on bbox information
                 bbox_column = self.validation_results.get('bbox_column')
@@ -275,7 +258,6 @@
                                             {bbox.xMaximum()} {bbox.yMaximum()},
                                             {bbox.xMinimum()} {bbox.yMaximum()},
                                             {bbox.xMinimum()} {bbox.yMinimum()}))')
-<<<<<<< HEAD
                     )
                     """
 
@@ -338,68 +320,6 @@
                 
                 if self.killed:
                     return
-=======
-                )
-                """
-
-            # Base query
-            base_query = f"""
-            CREATE TABLE {table_name} AS (
-                {select_query} FROM read_parquet('{self.dataset_url}')
-                {where_clause}
-            ) 
-            """
-            self.progress.emit("Downloading data...")
-            print("Executing SQL query:")
-            print(base_query)
-            conn.execute(base_query)
-            
-            # Add check for empty results
-            row_count = conn.execute(f"SELECT COUNT(*) FROM {table_name}").fetchone()[0]
-            if row_count == 0:
-                self.error.emit("No data found in the requested area. Check that your map extent overlaps with the data and/or expand your map extent.")
-                return
-
-            self.progress.emit("Processing data to requested format...")
-
-            file_extension = self.output_file.lower().split('.')[-1]
-
-            if file_extension == 'duckdb':
-                self.progress.emit("Saving to DuckDB database...")
-                # Commit the transaction to ensure the data is saved
-                conn.commit()
-                if not self.killed:
-                    self.info.emit(
-                        "Data has been successfully saved to DuckDB database.\n\n"
-                        "Note: QGIS does not currently support loading DuckDB files directly."
-                    )
-            else:
-                # Check size if exporting to GeoJSON
-                if self.output_file.lower().endswith('.geojson'):
-                    estimated_size = self.estimate_file_size(conn, table_name)
-                    if estimated_size > 4096 and not self.size_warning_accepted:  # 20MB warning threshold
-                        self.file_size_warning.emit(estimated_size)
-                        return
-
-                self.progress.emit(f"Exporting data to {file_extension.upper()}...")
-                copy_query = f"COPY {table_name} TO '{self.output_file}'"
-
-                if file_extension == "parquet":
-                    format_options = "(FORMAT 'parquet', COMPRESSION 'ZSTD');"  # GeoParquet is always 4326
-                elif self.output_file.endswith(".gpkg"):
-                    format_options = "(FORMAT GDAL, DRIVER 'GPKG', SRS 'EPSG:4326');"
-                elif self.output_file.endswith(".fgb"):
-                    format_options = "(FORMAT GDAL, DRIVER 'FlatGeobuf', SRS 'EPSG:4326');"
-                elif self.output_file.endswith(".geojson"):
-                    format_options = "(FORMAT GDAL, DRIVER 'GeoJSON', SRS 'EPSG:4326');"
-                else:
-                    self.error.emit("Unsupported file format.")
-                    return
-
-                print("Executing SQL query:")
-                print(copy_query + format_options)
-                conn.execute(copy_query + format_options)
->>>>>>> 5449da74
 
                 if not self.killed:
                     if self.output_file.lower().endswith('.duckdb'):
@@ -482,27 +402,6 @@
             print(f"Error estimating file size: {str(e)}")
             return 0
 
-<<<<<<< HEAD
-=======
-    def process_schema_columns(self, schema_result):
-        """Process schema columns and return formatted SELECT clause"""
-        columns = []
-        for row in schema_result:
-            col_name = row[0]
-            col_type = row[1]
-            quoted_col_name = f'"{col_name}"'
-            
-            if 'STRUCT' in col_type.upper() or 'MAP' in col_type.upper():
-                columns.append(f"TO_JSON({quoted_col_name}) AS {quoted_col_name}")
-            elif '[]' in col_type:
-                columns.append(f"array_to_string({quoted_col_name}, ', ') AS {quoted_col_name}")
-            elif col_type.upper() == 'UTINYINT':
-                columns.append(f"CAST({quoted_col_name} AS INTEGER) AS {quoted_col_name}")
-            else:
-                columns.append(quoted_col_name)
-        return columns
-
->>>>>>> 5449da74
 class ValidationWorker(QObject):
     finished = pyqtSignal(bool, str, dict)
     progress = pyqtSignal(str)
@@ -773,25 +672,6 @@
         
         # Add after setting up the sourcecoop_combo
         self.update_sourcecoop_link(self.sourcecoop_combo.currentText())
-
-    def save_radio_button_state(self) -> None:
-        if self.custom_radio.isChecked():
-            button_name = self.custom_radio.text()
-        elif self.overture_radio.isChecked():
-            button_name = self.overture_radio.text()
-        elif self.sourcecoop_radio.isChecked():
-            button_name = self.sourcecoop_radio.text()
-        elif self.other_radio.isChecked():
-            button_name = self.other_radio.text()
-        elif self.custom_radio.isChecked():
-            button_name = self.custom_radio.text()
-
-        QgsSettings().setValue(
-            "gpq_downloader/radio_selection",
-            button_name,
-            section=QgsSettings.Plugins,
-        )
-
         
     def setup_overture_page(self):
         overture_page = QWidget()
@@ -1073,10 +953,6 @@
         
         dialog = DataSourceDialog(self.iface.mainWindow(), self.iface)
 
-<<<<<<< HEAD
-=======
-
->>>>>>> 5449da74
         selected_name = QgsSettings().value("gpq_downloader/radio_selection", section=QgsSettings.Plugins)
         for button in [dialog.overture_radio, dialog.sourcecoop_radio, dialog.other_radio, dialog.custom_radio]:
             if button.text() == selected_name:
@@ -1121,37 +997,8 @@
                     clean_name = dataset_name.lower().replace(' ', '_').replace('/', '_')
                     filename = f"other_{clean_name}_{current_date}.parquet"
                 else:
-<<<<<<< HEAD
                     # Custom URL case
                     filename = f"custom_download_{current_date}.parquet"
-=======
-                    filename = f"overture_{theme}_{current_date}.parquet"
-            
-            elif dialog.sourcecoop_radio.isChecked():
-                selection = dialog.sourcecoop_combo.currentText()
-                # Convert display name to safe filename format
-                safe_name = selection.lower().replace(" ", "_").replace("/", "_")
-                filename = f"sourcecoop_{safe_name}_{current_date}.parquet"
-            
-            else:  # custom URL
-                filename = f"custom_download_{current_date}.parquet"
-
-            default_save_path = str(self.download_dir / filename)
-
-            # Show save file dialog
-            output_file, selected_filter = QFileDialog.getSaveFileName(
-                self.iface.mainWindow(),
-                "Save Data",
-                default_save_path,
-                "GeoParquet (*.parquet);;DuckDB Database (*.duckdb);;GeoPackage (*.gpkg);;FlatGeobuf (*.fgb);;GeoJSON (*.geojson)"
-            )
-
-            if output_file:
-                self.output_file = output_file
-                self.download_and_save(url, extent, output_file, validation_results)
-        else:
-            QMessageBox.warning(self.iface.mainWindow(), "Validation Error", message)
->>>>>>> 5449da74
 
                 default_save_path = str(self.download_dir / filename)
                 
@@ -1173,7 +1020,6 @@
             # Now process downloads one at a time
             self.process_download_queue(download_queue, extent)
 
-<<<<<<< HEAD
     def process_download_queue(self, download_queue, extent):
         """Process downloads sequentially"""
         if not download_queue:
@@ -1224,17 +1070,6 @@
         self.worker.progress.connect(self.update_progress)
         self.worker.file_size_warning.connect(self.handle_large_file_warning)
         self.progress_dialog.canceled.connect(self.cancel_download)
-=======
-    def download_and_save(self, dataset_url, extent, output_file, validation_results):
-        # Ensure we start with a fresh worker
-        self.cleanup_thread()
-        
-        # Create progress dialog
-        self.progress_dialog = self.create_progress_dialog("Downloading Data")
-        
-        # Create worker with validation results
-        self.worker, self.worker_thread = self.setup_worker(dataset_url, extent, output_file, validation_results)
->>>>>>> 5449da74
         
         # Show the progress dialog and start the thread
         self.progress_dialog.show()
@@ -1331,14 +1166,9 @@
             'extent': self.worker.extent,
             'iface': self.worker.iface,
             'validation_results': self.worker.validation_results,
-<<<<<<< HEAD
             'output_file': self.worker.output_file,
             'size_warning_accepted': False,
             'remaining_queue': getattr(self.worker, 'remaining_queue', [])  # Store remaining queue
-=======
-            'output_file': self.output_file,
-            'size_warning_accepted': False
->>>>>>> 5449da74
         }
         
         # Now we can safely close the progress dialog
@@ -1437,10 +1267,7 @@
                         worker_info['iface'],
                         worker_info['validation_results']
                     )
-<<<<<<< HEAD
                     self.worker.remaining_queue = worker_info['remaining_queue']  # Pass remaining queue
-=======
->>>>>>> 5449da74
                     self.worker_thread = QThread()
                     self.worker.moveToThread(self.worker_thread)
                     
@@ -1450,11 +1277,7 @@
                     self.worker.load_layer.connect(self.load_layer)
                     self.worker.info.connect(self.show_info)
                     self.worker.file_size_warning.connect(self.handle_large_file_warning)
-<<<<<<< HEAD
                     self.worker.finished.connect(lambda: self.handle_download_complete(worker_info['remaining_queue'], worker_info['extent']))
-=======
-                    self.worker.finished.connect(self.cleanup_thread)
->>>>>>> 5449da74
                     self.worker.progress.connect(self.update_progress)
                     self.progress_dialog.canceled.connect(self.cancel_download)
                     
@@ -1479,10 +1302,7 @@
                     worker_info['iface'],
                     worker_info['validation_results']
                 )
-<<<<<<< HEAD
                 self.worker.remaining_queue = worker_info['remaining_queue']  # Pass remaining queue
-=======
->>>>>>> 5449da74
                 self.worker_thread = QThread()
                 self.worker.moveToThread(self.worker_thread)
                 
@@ -1492,11 +1312,7 @@
                 self.worker.load_layer.connect(self.load_layer)
                 self.worker.info.connect(self.show_info)
                 self.worker.file_size_warning.connect(self.handle_large_file_warning)
-<<<<<<< HEAD
                 self.worker.finished.connect(lambda: self.handle_download_complete(worker_info['remaining_queue'], worker_info['extent']))
-=======
-                self.worker.finished.connect(self.cleanup_thread)
->>>>>>> 5449da74
                 self.worker.progress.connect(self.update_progress)
                 self.progress_dialog.canceled.connect(self.cancel_download)
                 
@@ -1509,7 +1325,6 @@
                 return
             
             else:  # Cancel
-<<<<<<< HEAD
                 # Process next download in queue if available
                 if worker_info['remaining_queue']:
                     self.process_download_queue(worker_info['remaining_queue'], worker_info['extent'])
@@ -1517,36 +1332,5 @@
                     self.cleanup_thread()
                 return
 
-=======
-                self.cleanup_thread()
-                return
-
-    def create_progress_dialog(self, title="Downloading Data", message="Starting download..."):
-        """Create and return a configured progress dialog"""
-        progress_dialog = QProgressDialog(message, "Cancel", 0, 0, self.iface.mainWindow())
-        progress_dialog.setWindowTitle(title)
-        progress_dialog.setWindowModality(Qt.NonModal)
-        progress_dialog.setMinimumDuration(0)
-        return progress_dialog
-
-    def setup_worker(self, dataset_url, extent, output_file, validation_results):
-        """Create and setup a worker thread with all connections"""
-        self.worker = Worker(dataset_url, extent, output_file, self.iface, validation_results)
-        self.worker_thread = QThread()
-        self.worker.moveToThread(self.worker_thread)
-        
-        # Connect signals
-        self.worker_thread.started.connect(self.worker.run)
-        self.worker.error.connect(self.handle_error)
-        self.worker.load_layer.connect(self.load_layer)
-        self.worker.info.connect(self.show_info)
-        self.worker.file_size_warning.connect(self.handle_large_file_warning)
-        self.worker.finished.connect(self.cleanup_thread)
-        self.worker.progress.connect(self.update_progress)
-        self.progress_dialog.canceled.connect(self.cancel_download)
-        
-        return self.worker, self.worker_thread
-
->>>>>>> 5449da74
 def classFactory(iface):
     return QgisPluginGeoParquet(iface)